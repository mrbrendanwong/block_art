--- conflicted
+++ resolved
@@ -46,7 +46,7 @@
 	LocalAddr     net.Addr
 	Settings      MinerNetSettings
 	BlockchainRef *Blockchain
-	Ink           uint32
+	inkMap        map[string]uint32 // map pubkeyminer to inkremaining
 	// Error logging
 	errLog *log.Logger = log.New(os.Stderr, "[serv] ", log.Lshortfile|log.LUTC|log.Lmicroseconds)
 	outLog *log.Logger = log.New(os.Stderr, "[miner] ", log.Lshortfile|log.LUTC|log.Lmicroseconds)
@@ -131,14 +131,14 @@
 	ShapeOpSig string
 	// PubKeyArtNode is the public key of the artnode that generated the op
 	PubKeyArtNode string
+	// InkRequired is the amount of ink required for this op
+	InkRequired uint32
 }
 
 // Block represents a block in the blockchain, contains transactions and metadata
 type Block struct {
 	// Depth is the position of the block within the blockchain
 	Depth uint32
-	// Parent block
-	Parent *Block
 	// Transactions are the list of transactions the block performs
 	Ops []*Op
 	// PrevBlockHash is the hash of the previous block
@@ -149,12 +149,11 @@
 	PubKeyMiner ecdsa.PublicKey
 	// Nonce is a 32-bit unsigned integer nonce
 	Nonce string
-	// Ink is the amount of ink the miner associated with pubkeyminer has
-	Ink uint32
 }
 
 // Blockchain represents the blockchain, contains an array of Blocks
 type Blockchain struct {
+	sync.RWMutex
 	Blocks    []*Block
 	LastBlock *Block
 }
@@ -205,7 +204,6 @@
 	block := &Block{
 		Depth:       prevBlock.Depth + 1,
 		PubKeyMiner: PubKey,
-		Ink:         Ink,
 		// Ops:
 		PrevBlockHash: prevBlock.Hash,
 		Hash:          hash,
@@ -218,7 +216,6 @@
 func NewGenesisBlock() *Block {
 	block := &Block{
 		Hash:          config.GenesisBlockHash,
-		Ink:           0,
 		Depth:         0,
 		PrevBlockHash: "",
 	}
@@ -277,7 +274,8 @@
 	ln, err := net.Listen("tcp", localAddr)
 	LocalAddr = ln.Addr()
 
-	Ink = 10
+	pubKeyString := pubKeyToString(PubKey)
+	inkMap[pubKeyString] = 10
 
 	Server, err = rpc.Dial("tcp", serverAddr)
 	if err != nil {
@@ -502,18 +500,14 @@
 
 	// Turn json string into struct
 	var block Block
-	err = json.Unmarshal(args.BlockString, block)
-	if err != nil {
-		outlog.Printf("Couldn't unmarshal block string:%s\n", err)
+	err = json.Unmarshal([]byte(args.BlockString), block)
+	if err != nil {
+		outLog.Printf("Couldn't unmarshal block string:%s\n", err)
 	}
 
 	// Check that block hasn't been repeated, check from end first
-<<<<<<< HEAD
 	BlockchainRef.Lock()
-	for i := range len(BlockchainRef.Blocks) {
-=======
-	for i := 0; i <= len(BlockchainRef.Blocks); i++ {
->>>>>>> 2a5642b0
+	for i := 0; i < len(BlockchainRef.Blocks); i++ {
 		b := BlockchainRef.Blocks[i]
 		if b.Hash == block.Hash {
 			validationComplete <- 1
@@ -547,15 +541,14 @@
 	}
 
 	// Check for valid signature
-<<<<<<< HEAD
-	err = checkValidSignature(block)
+	err = checkValidSignature(&block)
 	if err != nil {
 		validationComplete <- 1
 		return errors.New("Bad signature")
 	}
 
 	// Check if valid parent
-	err = checkValidParent(block)
+	err = checkValidParent(&block)
 	if err != nil {
 		validationComplete <- 1
 		return errors.New("Bad parent")
@@ -563,25 +556,15 @@
 
 	// Add to blockchain, update last block
 	BlockchainRef.Lock()
-	BlockchainRef.Blocks = append(BlockchainRef.Blocks, block)
-	BlockchainRef.LastBlock = block
-	BlockchainRef.Unlock()
-=======
-	err = checkValidSignature(&block)
-
-	// Check if valid parent
-	err = checkValidParent(&block)
-
-	// Add to blockchain, update last block
 	BlockchainRef.Blocks = append(BlockchainRef.Blocks, &block)
 	BlockchainRef.LastBlock = &block
->>>>>>> 2a5642b0
+	BlockchainRef.Unlock()
 
 	// Update ink amounts
-	updateInk(block)
+	updateInk(&block)
 
 	// Send block to connected miners
-	sendBlock(block)
+	sendBlock(&block)
 
 	// Send signal to channel that block validation is complete
 	validationComplete <- 1
@@ -639,13 +622,8 @@
 // Turn public key string to public key type
 func stringToPubKey(pubString string) *ecdsa.PublicKey {
 	pKey, _ := hex.DecodeString(pubString)
-<<<<<<< HEAD
-	key, _ := x509.ParsePKIXPublicKey(pKey)
-=======
 	decodedKey, _ := x509.ParsePKIXPublicKey(pKey)
-
 	key := decodedKey.(*ecdsa.PublicKey)
->>>>>>> 2a5642b0
 	return key
 }
 
@@ -661,8 +639,8 @@
 // hash is a hash of [prev-hash, op, op-signature, pub-key, nonce]
 func startMining() {
 	// vars needed to create noop block
-	var depth, ink uint32
-	var prevBlockHash, nonce, hash string
+	var depth uint32
+	var prevBlockHash, nonce, hash, pubKeyString string
 
 	// Channels
 	opChannel = make(chan int, 3)
@@ -685,7 +663,6 @@
 			lastBlock := BlockchainRef.LastBlock
 			BlockchainRef.Unlock()
 			depth = lastBlock.Depth
-			ink = lastBlock.Ink //TODO do we still have this or is it in inkMap
 			prevBlockHash = lastBlock.Hash
 		}
 		select {
@@ -697,7 +674,7 @@
 			goto findLongestBranch
 		default:
 			// Get the value of new hash block and nonce
-			pubKeyString := pubKeyToString(PubKey)
+			pubKeyString = pubKeyToString(PubKey)
 			contents := fmt.Sprintf("%s%s", prevBlockHash, pubKeyString)
 			nonce, hash = getNonce(contents, Settings.PoWDifficultyNoOpBlock)
 		}
@@ -716,19 +693,13 @@
 				PrevBlockHash: prevBlockHash,
 				PubKeyMiner:   PubKey,
 				Nonce:         nonce,
-				Ink:           ink + Settings.InkPerNoOpBlock, //TODO is ink still in block
 			}
 			sendBlock(block)
-<<<<<<< HEAD
 			BlockchainRef.Lock()
-			append(BlockchainRef.Blocks, block)
+			BlockchainRef.Blocks = append(BlockchainRef.Blocks, block)
 			BlockchainRef.Unlock()
 			ink := inkMap[pubKeyString]
 			inkMap[pubKeyString] = (ink + Settings.InkPerNoOpBlock)
-=======
-			//append(BlockchainRef.Blocks, block)
-			Ink += Settings.InkPerNoOpBlock
->>>>>>> 2a5642b0
 
 			// Update last block
 			BlockchainRef.Lock()
@@ -740,7 +711,7 @@
 
 // Return false if nonce validation fails
 // Return nonce and hash made with nonce that has required 0s
-func getNonce(blockHash string, difficulty int64) (string, string) {
+func getNonce(blockHash string, difficulty uint8) (string, string) {
 	wantedString := strings.Repeat("0", int(difficulty))
 	var h string
 
@@ -807,8 +778,8 @@
 func checkValidSignature(block *Block) error {
 	ops := block.Ops
 	for i := 0; i <= len(block.Ops); i++ {
-		pkey := ops[i].PubKeyArtNode
-		if !ecdsa.Verify(pkey, ops[i].ShapeOpSig, pkey.X, pkey.Y) {
+		pkey := stringToPubKey(ops[i].PubKeyArtNode)
+		if !ecdsa.Verify(pkey, []byte(ops[i].ShapeOpSig), pkey.X, pkey.Y) {
 			return errors.New("Op signature does not match")
 		}
 	}
@@ -820,7 +791,7 @@
 func checkValidParent(block *Block) error {
 	BlockchainRef.Lock()
 	for i := len(BlockchainRef.Blocks) - 1; i >= 0; i-- {
-		if block.PrevBlockHash == BlockchainRef.Blocks.Hash {
+		if block.PrevBlockHash == BlockchainRef.Blocks[i].Hash {
 			BlockchainRef.Unlock()
 			return nil
 		}
@@ -835,9 +806,8 @@
 	if err != nil {
 		outLog.Printf("Error marshalling block into string:%s\n", err)
 	}
-	var m []string
+
 	var reply *bool
-<<<<<<< HEAD
 	for _, value := range connectedMiners.Miners {
 		value.MinerConn.Call("InkMiner.ValidateBlock", b, reply)
 	}
@@ -847,45 +817,42 @@
 func updateInk(block *Block) {
 	pubKey := pubKeyToString(block.PubKeyMiner)
 	minerInk := inkMap[pubKey]
-	OpMinerInk := inkMap[block.Ops.PubKeyArtNode]
-	if len(block.Ops) > 0 {
-		// Get amount of ink of ops and remove from miner of op
-		for i := range block.Ops {
-			inkMap[blocks.Ops[i].PubKeyArtNode] = OpMinerInk - block.Ops[i].InkRequired
-			inkMap[block.PubKeyMiner] = minerInk + Settings.InkPerOpBlock
-		}
-	} else {
-		// Add ink to miner that mined block
-		inkMap[block.PubKeyMiner] = minerInk + Settings.InkPerNoOpBlock
-	}
+
+	// If ops exist, credit and debit ink to miners
+	for i := 0; i < len(block.Ops); i++ {
+		OpMinerInk := inkMap[block.Ops[i].PubKeyArtNode]
+		inkMap[block.Ops[i].PubKeyArtNode] = OpMinerInk - block.Ops[i].InkRequired
+		inkMap[pubKey] = minerInk + Settings.InkPerOpBlock
+		return
+	}
+	// Else add ink to miner that mined block
+	inkMap[pubKey] = minerInk + Settings.InkPerNoOpBlock
 }
 
 // Get longest chain from connected miners
-func getLongestChain() *Blockchain {
-	//TODO
-	// Get the largest block depth from all the miners
-	depth := 0
+func getLongestChain() {
+	depth := uint32(0)
 	var conn *rpc.Client
 
-	for _, value := range connectedMiners.miners {
+	for _, value := range connectedMiners.Miners {
 		var reply shared.BlockArgs
 		var b *Block
 		value.MinerConn.Call("InkMiner.getLatestBlock", &reply, &reply)
-		err := json.Unmarshal(reply.BlockString, b)
+		err := json.Unmarshal([]byte(reply.BlockString), b)
+		if err != nil {
+			outLog.Printf("Error unmarshalling latest block")
+		}
 		if b.Depth > depth {
 			depth = b.Depth
 			conn = value.MinerConn
 		}
-=======
-	for _, miner := range connectedMiners.Miners {
-		miner.MinerConn.Call("InkMiner.ValidateBlock", b, reply)
->>>>>>> 2a5642b0
 	}
 
 	// TODO
 	// Get map of index:hash
 	var reply shared.BlockArgs
-	value.MinerConn.Call("InkMiner.getLongestChain", &reply, &reply)
+
+	conn.Call("InkMiner.getChain", &reply, &reply)
 
 	// Compare hashes starting from end of map
 	// Remove differing block
@@ -905,10 +872,12 @@
 	return nil
 }
 
+/* Changed data structure - does not apply
 func (m InkMiner) GetInk(args shared.Reply, reply *shared.Reply) (err error) {
 	*reply = shared.Reply{InkRemaining: Ink}
 	return nil
 }
+
 
 // TODO ADD TO BLOCKCHAIN
 func (m InkMiner) AddShape(args *shared.AddShapeInfo, reply *shared.AddShapeResponse) (err error) {
@@ -919,6 +888,7 @@
 
 	return nil
 }
+*/
 
 // Return block with largest depth
 func (m InkMiner) getLatestBlock(args *shared.BlockArgs, reply *shared.BlockArgs) (err error) {
@@ -926,19 +896,21 @@
 	block := BlockchainRef.LastBlock
 	BlockchainRef.Unlock()
 	blockstring, _ := json.Marshal(block)
-	reply.Blockstring = blockstring
-	return nil
-}
-
+	reply.BlockString = string(blockstring)
+	return nil
+}
+
+// TODO
 // Get map of longest chain, with index of blockchain:hash
-func (m InkMiner) getLongestChain(args *shared.BlockArgs, reply *shared.BlockArgs) (err error) {
+func (m InkMiner) getChain(args *shared.BlockArgs, reply *shared.BlockArgs) (err error) {
+	return nil
 }
 
 ////////////////////////////////////////////////////////////////////////////////
 // MAIN, LOCAL
 ////////////////////////////////////////////////////////////////////////////////
 
-func decodePPKeys(encodedPriv string, encodedPub string) (privKey *ecdsa.PrivateKey, pubKey *ecdsa.PublicKey){
+func decodePPKeys(encodedPriv string, encodedPub string) (privKey *ecdsa.PrivateKey, pubKey *ecdsa.PublicKey) {
 	// Decode strings to byte arrays
 	decodedPriv, _ := hex.DecodeString(encodedPriv)
 	decidedPub, _ := hex.DecodeString(encodedPub)
@@ -962,7 +934,7 @@
 		return
 	}
 	serverAddr := args[1]
-	pubKeyString  := args[2]
+	pubKeyString := args[2]
 	privKeyString := args[3]
 
 	fmt.Println("Here is the private key string: ", privKeyString)
