--- conflicted
+++ resolved
@@ -21,11 +21,8 @@
 //	"strings"
 	"sync"
 	"time"
-<<<<<<< HEAD
-	"log"
 	"errors"
-=======
->>>>>>> 841b2212
+
 
 	"./blockartlib"
 )
