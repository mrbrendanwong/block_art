--- conflicted
+++ resolved
@@ -392,7 +392,6 @@
 ////////////////////////////////////////////////////////////////////////////////
 // MINER CALLS
 ////////////////////////////////////////////////////////////////////////////////
-<<<<<<< HEAD
 
 // Mine op block, validation block, or create block
 // hash is a hash of [prev-hash, op, op-signature, pub-key, nonce]
@@ -450,12 +449,8 @@
 	}
 }
 
-// Return nonce with required 0s
-func getNonce(hash string, difficulty int64) string {
-=======
 // Return nonce and hash with required 0s
 func getNonce(hash string, difficulty int64) (string, string) {
->>>>>>> 56c3c177
 	wantedString := strings.Repeat("0", int(difficulty))
 	var h string
 	var secretMsg string
