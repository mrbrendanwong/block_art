--- conflicted
+++ resolved
@@ -149,6 +149,8 @@
 	PubKeyMiner ecdsa.PublicKey
 	// Nonce is a 32-bit unsigned integer nonce
 	Nonce string
+	// Ink is the amount of ink the miner associated with pubkeyminer has
+	Ink uint32
 }
 
 // Blockchain represents the blockchain, contains an array of Blocks
@@ -878,7 +880,6 @@
 	return nil
 }
 
-<<<<<<< HEAD
 // Return genesis block to art node
 func (m InkMiner) GetGenesisBlock(_ignored string, hash *string) (err error){
 	*hash = Settings.GenesisBlockHash
@@ -901,6 +902,17 @@
 	BlockchainRef.RUnlock()
 	return blockartlib.InvalidShapeHashError(shapeHash)
 }
+
+// TODO ADD TO BLOCKCHAIN
+func (m InkMiner) AddShape(args *shared.AddShapeInfo, reply *shared.AddShapeResponse) (err error) {
+
+	// todo when should ink actually be updated?
+	Ink = Ink - args.InkRequired //No longer have Ink, stored in inkMap
+	*reply = shared.AddShapeResponse{InkRemaining: Ink}
+
+	return nil
+}
+*/
 
 func (m InkMiner) GetShapes(blockHash string, shapes *[]string)(err error){
 	BlockchainRef.RLock()
@@ -946,19 +958,7 @@
 	*children = res
 	return nil
 }
-=======
->>>>>>> c057639b
-
-// TODO ADD TO BLOCKCHAIN
-func (m InkMiner) AddShape(args *shared.AddShapeInfo, reply *shared.AddShapeResponse) (err error) {
-
-	// todo when should ink actually be updated?
-	Ink = Ink - args.InkRequired //No longer have Ink, stored in inkMap
-	*reply = shared.AddShapeResponse{InkRemaining: Ink}
-
-	return nil
-}
-*/
+
 
 // Return block with largest depth
 func (m InkMiner) getLatestBlock(args *shared.BlockArgs, reply *shared.BlockArgs) (err error) {
@@ -976,11 +976,6 @@
 	return nil
 }
 
-func (m InkMiner) DeleteShape(args *shared.DeleteShapeInfo, reply *shared.DeleteShapeInfo)(err error){
-	// need to add another block to block chain
-	return nil
-}
-
 ////////////////////////////////////////////////////////////////////////////////
 // MAIN, LOCAL
 ////////////////////////////////////////////////////////////////////////////////
@@ -1015,16 +1010,11 @@
 	fmt.Println("Here is the private key string: ", privKeyString)
 	fmt.Println("Here is the public key string: ", pubKeyString)
 
-<<<<<<< HEAD
-	// if sole miner, create blockchain
-	BlockchainRef = NewBlockchain()
-=======
 	privKey, pubKey := decodePPKeys(privKeyString, pubKeyString)
 
 	PubKey = *pubKey
 	PrivKey = privKey
 	inkMap = make(map[string]uint32)
->>>>>>> c057639b
 
 	ConnectServer(serverAddr)
 
