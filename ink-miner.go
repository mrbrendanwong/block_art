/*
 * This program implements an ink-miner in the BlockArt project.
 * Usage:
 *		go run ink-miner.go [server ip:port] [pubKey] [privKey]
 */

package main

import (
	"crypto/ecdsa"
	"crypto/elliptic"
	"crypto/md5"
	"encoding/gob"
	"encoding/hex"
	"errors"
	"fmt"
	"log"
	"math/rand"
	"net"
	"net/rpc"
	"os"
	"strings"
	"sync"
	"time"
<<<<<<< HEAD

	"github.com/cs416/proj1_e9t9a_l8m0b_r9t9a_s1c9/shared"
=======
>>>>>>> 56c3c177

	"./blockartlib"
)

////////////////////////////////////////////////////////////////////////////////
// TYPES, VARIABLES, CONSTANTS
////////////////////////////////////////////////////////////////////////////////

// For interfacing with other miners
type InkMiner int

var (
	config Config
	// Identity related variables
	Server    *rpc.Client     /* Connection to Server */
	PubKey    ecdsa.PublicKey /* Public and private key pair for validation */
	PrivKey   *ecdsa.PrivateKey
	LocalAddr net.Addr
	Settings  MinerNetSettings
	Ink       uint32
	// Error logging
	errLog *log.Logger = log.New(os.Stderr, "[serv] ", log.Lshortfile|log.LUTC|log.Lmicroseconds)
	outLog *log.Logger = log.New(os.Stderr, "[miner] ", log.Lshortfile|log.LUTC|log.Lmicroseconds)

	// Connected mineres
	connectedMiners ConnectedMiners = ConnectedMiners{miners: make(map[string]*Miner)}
)

var letters = []byte("abcdefghijklmnopqrstuvwxyzABCDEFGHIJKLMNOPQRSTUVWXYZ")

////////////////////////////////////////////////////////////////////////////////
// STRUCTURES
////////////////////////////////////////////////////////////////////////////////

// Settings for a canvas in BlockArt.
type CanvasSettings struct {
	// Canvas dimensions
	CanvasXMax uint32 `json:"canvas-x-max"`
	CanvasYMax uint32 `json:"canvas-y-max"`
}

type MinerSettings struct {
	// Hash of the very first (empty) block in the chain.
	GenesisBlockHash string `json:"genesis-block-hash"`

	// The minimum number of ink miners that an ink miner should be
	// connected to.
	MinNumMinerConnections uint8 `json:"min-num-miner-connections"`

	// Mining ink reward per op and no-op blocks (>= 1)
	InkPerOpBlock   uint32 `json:"ink-per-op-block"`
	InkPerNoOpBlock uint32 `json:"ink-per-no-op-block"`

	// Number of milliseconds between heartbeat messages to the server.
	HeartBeat uint32 `json:"heartbeat"`

	// Proof of work difficulty: number of zeroes in prefix (>=0)
	PoWDifficultyOpBlock   uint8 `json:"pow-difficulty-op-block"`
	PoWDifficultyNoOpBlock uint8 `json:"pow-difficulty-no-op-block"`
}

// Settings for an instance of the BlockArt project/network.
type MinerNetSettings struct {
	// Hash of the very first (empty) block in the chain.
	GenesisBlockHash string `json:"genesis-block-hash"`

	// The minimum number of ink miners that an ink miner should be
	// connected to.
	MinNumMinerConnections uint8 `json:"min-num-miner-connections"`

	// Mining ink reward per op and no-op blocks (>= 1)
	InkPerOpBlock   uint32 `json:"ink-per-op-block"`
	InkPerNoOpBlock uint32 `json:"ink-per-no-op-block"`

	// Number of milliseconds between heartbeat messages to the server.
	HeartBeat uint32 `json:"heartbeat"`

	// Proof of work difficulty: number of zeroes in prefix (>=0)
	PoWDifficultyOpBlock   uint8 `json:"pow-difficulty-op-block"`
	PoWDifficultyNoOpBlock uint8 `json:"pow-difficulty-no-op-block"`

	// Canvas settings
	CanvasSettings CanvasSettings `json:"canvas-settings"`
}

type Config struct {
	GenesisBlockHash string `json:"genesis-block-hash"`
}

//TODO FIX TYPES

type Transaction struct {
	// ShapeOp is an application shape operation
	ShapeOp string
	// ShapeOpSig is the signature of the shape operation generated using the private key and the operation
	ShapeOpSig string
	// PubKeyArtNode is the public key of the artnode that generated the op
	PubKeyArtNode string
}

// Block represents a block in the blockchain, contains transactions and metadata
type Block struct {
	// Depth is the position of the block within the blockchain
	Depth uint32
	// Transactions are the list of transactions the block performs
	Transactions []*Transaction
	// PrevBlockHash is the hash of the previous block
	PrevBlockHash string
	// Hash is the hash of the current block
	Hash string
	// PubKeyMiner is the public key of the miner that computed this block
	PubKeyMiner ecdsa.PublicKey
	// Nonce is a 32-bit unsigned integer nonce
	Nonce string
	// Parent is pointer to parent block
	Parent *Block
	// Children is array of pointers to children of block
	Children []*Block
	// Ink is the amount of ink the miner associated with pubkeyminer has
	Ink uint32
}

// Blockchain represents the blockchain, contains an array of Blocks
type Blockchain struct {
	blocks []*Block
}

// Represents a miner. Adapted from server.go
type Miner struct {
	Address         net.Addr
	Key             ecdsa.PublicKey
	RecentHeartbeat int64
	MinerConn       *rpc.Client
}

// Map of all miners currently connected
type ConnectedMiners struct {
	sync.RWMutex
	miners map[string]*Miner
}

// Basic information on this miner
type MinerInfo struct {
	Address net.Addr
	Key     ecdsa.PublicKey
}

////////////////////////////////////////////////////////////////////////////////
// ERROR HANDLING
////////////////////////////////////////////////////////////////////////////////

func handleErrorFatal(msg string, e error) {
	if e != nil {
		errLog.Fatalf("%s, err = %s\n", msg, e.Error())
	}
}

type ArtNodeInfo struct {
	Transactions []*Transaction
	PubKeyMiner  ecdsa.PublicKey
	Nonce        string
	Ink          uint32
}

////////////////////////////////////////////////////////////////////////////////
// BLOCK FUNCTIONS
////////////////////////////////////////////////////////////////////////////////

// // Create a new block
// func NewBlock(depth uint32, transactions string, prevBlockHash string) *Block {
//     block := &Block{
//         Depth: depth,
//         Parent:
//         Children: []*Block,
//         PubKeyMiner:
//         Ink:
//         Transactions: []byte(transactions),
//         PrevBlockHash: prevBlockHash,
//         Hash: []byte{},
//     }
//     block.SetHash()
//     return block
// }

// // NewGenesisBlock creates and returns genesis Block
// func NewGenesisBlock() *Block {
//     block := &Block{
//         Hash: config.GenesisBlockHash,
//         Children: []*Block,
//         Ink: 0,
//         Depth: 0,
//         PrevBlockHash: ""
//     }
//     return block
// }

func ValidateBlock() bool {
	return false
}

func ValidateOperation() bool {
	return false
}

////////////////////////////////////////////////////////////////////////////////
// BLOCKCHAIN FUNCTIONS
////////////////////////////////////////////////////////////////////////////////

// AddBlock saves provided data as a block in the blockchain
// func (bc *Blockchain) AddBlock(data string) {
//     // ValidateBlock
//     prevBlock := bc.blocks[len(bc.blocks)-1]
//     newBlock := NewBlock(prevBlock,  data, prevBlock.Hash)
//     bc.blocks = append(bc.blocks, newBlock)
// }

// NewBlockchain creates a new Blockchain with genesis Block
// func NewBlockchain() *Blockchain {
//     return &Blockchain{[]*Block{NewGenesisBlock()}}
// }

////////////////////////////////////////////////////////////////////////////////
// MINER - SERVER
////////////////////////////////////////////////////////////////////////////////
/*
 * Establish a connection to server and attempt to GetNodes
 */

func ConnectServer(serverAddr string) {
	// Tentative method of retrieving local addr
	// https://stackoverflow.com/questions/23558425/how-do-i-get-the-local-ip-address-in-go
	var localAddr string
	localHostName, _ := os.Hostname()
	listOfAddr, _ := net.LookupIP(localHostName)
	for _, addr := range listOfAddr {
		if ok := addr.To4(); ok != nil {
			localAddr = ok.String()
		}
	}

	localAddr = fmt.Sprintf("%s%s", localAddr, ":0")

	ln, _ := net.Listen("tcp", localAddr)
	LocalAddr = ln.Addr()

	// TODO:
	// Generating public and private key pairing for now
	// Eventually need to use file parameters
	r, err := os.Open("/dev/urandom")
	key, err := ecdsa.GenerateKey(elliptic.P384(), r)
	PubKey = key.PublicKey
	PrivKey = key
	Ink = 10
	defer r.Close()

	Server, err = rpc.Dial("tcp", serverAddr)
	if err != nil {
		handleErrorFatal("", blockartlib.DisconnectedError(serverAddr))
		return
	}

	outLog.Println("Successfully connected")

	// Register miner on server
	var settings MinerNetSettings
	err = Server.Call("RServer.Register", MinerInfo{LocalAddr, PubKey}, &settings)
	if err != nil {
		outLog.Println(err)
		return
	}

	// start sending heartbeats
	go sendHeartBeats()

	// Get nodes from server and attempt to connect to them
	GetNodes()

	// TODO:
	// Listen for incoming miner connections
	Inkminer := new(InkMiner)
	miner := rpc.NewServer()
	miner.Register(Inkminer)

	for {
		conn, _ := ln.Accept()
		go miner.ServeConn(conn)
	}
}

/*
 * This function sends heartbeat signals to server to ensure connectivity
 */
func sendHeartBeats() (err error) {
	var ignore bool
	for {
		err = Server.Call("RServer.HeartBeat", PubKey, &ignore)
		if err != nil {
			outLog.Println("Error sending heartbeats.")
			return err
		}
		time.Sleep(time.Millisecond * 5)

	}
	return nil
}

/* Retrieves a list of new miner addresses from the server
 * Attemps to connect to the new miners it retrieves
 */
func GetNodes() (err error) {
	// Array of miner addresses to be returned by the server
	var addrSet []net.Addr

	outLog.Println("Checking for new miners")
	err = Server.Call("RServer.GetNodes", PubKey, &addrSet)
	if err != nil {
		outLog.Println("Error getting nodes from server.")
		return err
	}

	newMiners := 0

	for _, addr := range addrSet {
		if _, ok := connectedMiners.miners[addr.String()]; !ok && addr != LocalAddr {
			outLog.Println("Connecting to miner...")
			// Attempt to establish connections to retrieved miners
			err = ConnectMiner(addr)
			if err != nil {
				outLog.Println("Could not connect to miner")
			} else {
				newMiners += 1
			}
		} else {
			continue
		}
	}

	outLog.Printf("Connected to %d new ink miners\n", newMiners)

	return nil
}

////////////////////////////////////////////////////////////////////////////////
// MINER - MINER
////////////////////////////////////////////////////////////////////////////////

// Establish RPC connection to other miners
func ConnectMiner(addr net.Addr) (err error) {
	minerAddr := addr.String()
	minerConn, err := rpc.Dial("tcp", minerAddr)
	if err != nil {
		outLog.Printf("Could not reach other miner at %s", minerAddr)
		return err
	}

	args := &MinerInfo{Address: LocalAddr, Key: PubKey}
	reply := MinerInfo{}
	err = minerConn.Call("InkMiner.RegisterMiner", args, &reply)
	if err != nil {
		outLog.Println("Could not intiate intial RPC call to miner")
		return err
	}

	outLog.Println("Connected to miner")

	minerPubKey := reply.Key

	// Register miner to miner map
	connectedMiners.Lock()
	connectedMiners.miners[minerAddr] = &Miner{
		Address:         addr,
		Key:             minerPubKey,
		RecentHeartbeat: time.Now().UnixNano(),
		MinerConn:       minerConn}
	connectedMiners.Unlock()

	outLog.Println("Registered fellow miner")

	// Start sending heartbeat to miner
	go sendMinerHeartbeat(minerConn)
	outLog.Println("Sending heartbeat to fellow miner")

	go monitor(minerAddr, 2*time.Second)
	outLog.Println("Monitoring heartbeat of fellow miner")

	return nil
}

// Register a miner trying to connect as a connected miner
func (m InkMiner) RegisterMiner(args *MinerInfo, reply *MinerInfo) (err error) {
	minerAddr := args.Address
	minerPubKey := args.Key

	outLog.Printf("Miner with address %s trying to connect\n", minerAddr.String())
	*reply = MinerInfo{Address: LocalAddr, Key: PubKey}

	outLog.Println("Attempting to establish return connnection...")

	returnConn, err := rpc.Dial("tcp", minerAddr.String())
	if err != nil {
		outLog.Printf("Could not initiate return connection to connecting miner %s", minerAddr.String())
		return err
	}

	// Resgister to miner to miner map
	connectedMiners.Lock()
	connectedMiners.miners[minerAddr.String()] = &Miner{
		Address:         minerAddr,
		Key:             minerPubKey,
		RecentHeartbeat: time.Now().UnixNano(),
		MinerConn:       returnConn}
	connectedMiners.Unlock()

	outLog.Println("Return connection established. Miner has been connected")

	// Send heartbeat back to miner
	go sendMinerHeartbeat(returnConn)
	outLog.Println("Sending return heartbeat to connecting miner")

	go monitor(minerAddr.String(), 2*time.Second)
	outLog.Println("Monitoring heartbeat of connecting miner")

	return nil
}

// Sends heartbeat signals to other miners
func sendMinerHeartbeat(minerConn *rpc.Client) (err error) {
	var ignore bool
	for {
		minerInfo := &MinerInfo{Address: LocalAddr, Key: PubKey}
		err = minerConn.Call("InkMiner.MinerHeartBeat", minerInfo, &ignore)
		if err != nil {
			outLog.Println("Error sending miner heartbeats.", err)
			return err
		}
		time.Sleep(time.Millisecond * 5)
	}
	return nil
}

// Updates heartbeats for miners. Adapted from server.go
func (m InkMiner) MinerHeartBeat(minerInfo *MinerInfo, _ignored *bool) (err error) {
	connectedMiners.Lock()
	defer connectedMiners.Unlock()
	minerAddr := minerInfo.Address.String()
	if _, ok := connectedMiners.miners[minerAddr]; !ok {
		return err
	}

	connectedMiners.miners[minerAddr].RecentHeartbeat = time.Now().UnixNano()

	return nil
}

// Deletes dead miners. Adapted from server.go
func monitor(minerAddr string, heartBeatInterval time.Duration) {
	for {
		connectedMiners.Lock()
		if time.Now().UnixNano()-connectedMiners.miners[minerAddr].RecentHeartbeat > int64(heartBeatInterval) {
			outLog.Printf("%s timed out\n", connectedMiners.miners[minerAddr].Address.String())
			delete(connectedMiners.miners, minerAddr)
			connectedMiners.Unlock()
			return
		}
		connectedMiners.Unlock()
		time.Sleep(heartBeatInterval)
	}
}

////////////////////////////////////////////////////////////////////////////////
// MINER CALLS
////////////////////////////////////////////////////////////////////////////////
// Return nonce and hash with required 0s
func getNonce(hash string, difficulty int64) (string, string) {
	wantedString := strings.Repeat("0", int(difficulty))
	var h string
	//var secretMsg string

	for {
		randNum := rand.Intn(23)
		secret := make([]byte, randNum)
		for i := 0; i < randNum; i++ {
			secret[i] = letters[rand.Intn(len(letters))]
		}

		h = computeNonceSecretHash(hash, string(secret))
		if strings.HasSuffix(hash, wantedString) {
			return string(secret), h
		}
	}
	return h
}

// Helper: Returns MD5 hash of given hash + secret
func computeNonceSecretHash(nonce string, secret string) string {
	h := md5.New()
	h.Write([]byte(nonce + secret))
	str := hex.EncodeToString(h.Sum(nil))
	return str
}

////////////////////////////////////////////////////////////////////////////////
// MINER - ARTIST NODE
////////////////////////////////////////////////////////////////////////////////
// Check that key of incoming art node matches key of miner.
func (m InkMiner) RegisterArtNode(Key ecdsa.PublicKey, settings *CanvasSettings) (err error) {
<<<<<<< HEAD
	// if PubKey != Key {
	// 	return errors.New("Mismatch between Public Keys")
	// }
=======
	if PubKey != Key {
		return errors.New("Mismatch between Public Keys")
	}
>>>>>>> 56c3c177
	*settings = Settings.CanvasSettings
	return nil
}

<<<<<<< HEAD
func (m InkMiner) GetInk(args shared.Reply, reply *shared.Reply) (err error) {
	*reply = shared.Reply{InkRemaining: Ink}
	return nil
}

// TODO ADD TO BLOCKCHAIN
func (m InkMiner) AddShape(args *shared.AddShapeInfo, reply *shared.AddShapeResponse) (err error) {

	Ink = Ink - args.InkRequired
	*reply = shared.AddShapeResponse{InkRemaining: Ink}

	return nil
}

=======
>>>>>>> 56c3c177
////////////////////////////////////////////////////////////////////////////////
// MAIN, LOCAL
////////////////////////////////////////////////////////////////////////////////

func main() {
	gob.Register(&net.TCPAddr{})
	gob.Register(&elliptic.CurveParams{})

	// check for correct arguments
	args := os.Args
	if len(args) != 4 {
		fmt.Println("Usage: go run ink-miner.go [server ip:port] [pubKey] [privKey]")
		return
	}
	serverAddr := args[1]

	ConnectServer(serverAddr)
}<|MERGE_RESOLUTION|>--- conflicted
+++ resolved
@@ -12,7 +12,6 @@
 	"crypto/md5"
 	"encoding/gob"
 	"encoding/hex"
-	"errors"
 	"fmt"
 	"log"
 	"math/rand"
@@ -22,11 +21,8 @@
 	"strings"
 	"sync"
 	"time"
-<<<<<<< HEAD
-
-	"github.com/cs416/proj1_e9t9a_l8m0b_r9t9a_s1c9/shared"
-=======
->>>>>>> 56c3c177
+
+	"./shared"
 
 	"./blockartlib"
 )
@@ -517,7 +513,7 @@
 			return string(secret), h
 		}
 	}
-	return h
+	return "", h
 }
 
 // Helper: Returns MD5 hash of given hash + secret
@@ -533,20 +529,14 @@
 ////////////////////////////////////////////////////////////////////////////////
 // Check that key of incoming art node matches key of miner.
 func (m InkMiner) RegisterArtNode(Key ecdsa.PublicKey, settings *CanvasSettings) (err error) {
-<<<<<<< HEAD
+	// Commented out for now because test app generates its own key
 	// if PubKey != Key {
 	// 	return errors.New("Mismatch between Public Keys")
 	// }
-=======
-	if PubKey != Key {
-		return errors.New("Mismatch between Public Keys")
-	}
->>>>>>> 56c3c177
 	*settings = Settings.CanvasSettings
 	return nil
 }
 
-<<<<<<< HEAD
 func (m InkMiner) GetInk(args shared.Reply, reply *shared.Reply) (err error) {
 	*reply = shared.Reply{InkRemaining: Ink}
 	return nil
@@ -561,8 +551,6 @@
 	return nil
 }
 
-=======
->>>>>>> 56c3c177
 ////////////////////////////////////////////////////////////////////////////////
 // MAIN, LOCAL
 ////////////////////////////////////////////////////////////////////////////////
