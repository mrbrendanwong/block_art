/*
 * This program implements an ink-miner in the BlockArt project.
 * Usage:
 *		go run ink-miner.go [server ip:port] [pubKey] [privKey]
 */

package main

import (
	"crypto/ecdsa"
	"crypto/elliptic"
	"crypto/md5"
	"crypto/x509"
	"encoding/gob"
	"encoding/hex"
	"fmt"
	"log"
	"math/rand"
	"net"
	"net/rpc"
	"os"
	"strings"
	"sync"
	"time"

	"./shared"

	"./blockartlib"
)

////////////////////////////////////////////////////////////////////////////////
// TYPES, VARIABLES, CONSTANTS
////////////////////////////////////////////////////////////////////////////////

// For interfacing with other miners
type InkMiner int

var (
	config Config
	// Identity related variables
	Server    *rpc.Client     /* Connection to Server */
	PubKey    ecdsa.PublicKey /* Public and private key pair for validation */
	PrivKey   *ecdsa.PrivateKey
	LocalAddr net.Addr
	Settings  MinerNetSettings
	Ink       uint32
	// Error logging
	errLog *log.Logger = log.New(os.Stderr, "[serv] ", log.Lshortfile|log.LUTC|log.Lmicroseconds)
	outLog *log.Logger = log.New(os.Stderr, "[miner] ", log.Lshortfile|log.LUTC|log.Lmicroseconds)

	// Connected mineres
	connectedMiners ConnectedMiners = ConnectedMiners{miners: make(map[string]*Miner)}

	// Channel to signal incoming ops, blocks
	opChannel          chan int // int is a placeholder -> may be an op string later
	opComplete         chan int
	recvBlockChannel   chan int
	validationComplete chan int
)

var letters = []byte("abcdefghijklmnopqrstuvwxyzABCDEFGHIJKLMNOPQRSTUVWXYZ")

////////////////////////////////////////////////////////////////////////////////
// STRUCTURES
////////////////////////////////////////////////////////////////////////////////

// Settings for a canvas in BlockArt.
type CanvasSettings struct {
	// Canvas dimensions
	CanvasXMax uint32 `json:"canvas-x-max"`
	CanvasYMax uint32 `json:"canvas-y-max"`
}

type MinerSettings struct {
	// Hash of the very first (empty) block in the chain.
	GenesisBlockHash string `json:"genesis-block-hash"`

	// The minimum number of ink miners that an ink miner should be
	// connected to.
	MinNumMinerConnections uint8 `json:"min-num-miner-connections"`

	// Mining ink reward per op and no-op blocks (>= 1)
	InkPerOpBlock   uint32 `json:"ink-per-op-block"`
	InkPerNoOpBlock uint32 `json:"ink-per-no-op-block"`

	// Number of milliseconds between heartbeat messages to the server.
	HeartBeat uint32 `json:"heartbeat"`

	// Proof of work difficulty: number of zeroes in prefix (>=0)
	PoWDifficultyOpBlock   uint8 `json:"pow-difficulty-op-block"`
	PoWDifficultyNoOpBlock uint8 `json:"pow-difficulty-no-op-block"`
}

// Settings for an instance of the BlockArt project/network.
type MinerNetSettings struct {
	// Hash of the very first (empty) block in the chain.
	GenesisBlockHash string `json:"genesis-block-hash"`

	// The minimum number of ink miners that an ink miner should be
	// connected to.
	MinNumMinerConnections uint8 `json:"min-num-miner-connections"`

	// Mining ink reward per op and no-op blocks (>= 1)
	InkPerOpBlock   uint32 `json:"ink-per-op-block"`
	InkPerNoOpBlock uint32 `json:"ink-per-no-op-block"`

	// Number of milliseconds between heartbeat messages to the server.
	HeartBeat uint32 `json:"heartbeat"`

	// Proof of work difficulty: number of zeroes in prefix (>=0)
	PoWDifficultyOpBlock   uint8 `json:"pow-difficulty-op-block"`
	PoWDifficultyNoOpBlock uint8 `json:"pow-difficulty-no-op-block"`

	// Canvas settings
	CanvasSettings CanvasSettings `json:"canvas-settings"`
}

type Config struct {
	GenesisBlockHash string `json:"genesis-block-hash"`
}

//TODO FIX TYPES

type Transaction struct {
	// ShapeOp is an application shape operation
	ShapeOp string
	// ShapeOpSig is the signature of the shape operation generated using the private key and the operation
	ShapeOpSig string
	// PubKeyArtNode is the public key of the artnode that generated the op
	PubKeyArtNode string
}

// Block represents a block in the blockchain, contains transactions and metadata
type Block struct {
	// Depth is the position of the block within the blockchain
	Depth uint32
	// Transactions are the list of transactions the block performs
	Transactions []*Transaction
	// PrevBlockHash is the hash of the previous block
	PrevBlockHash string
	// Hash is the hash of the current block
	Hash string
	// PubKeyMiner is the public key of the miner that computed this block
	PubKeyMiner ecdsa.PublicKey
	// Nonce is a 32-bit unsigned integer nonce
	Nonce string
	// Parent is pointer to parent block
	Parent *Block
	// Children is array of pointers to children of block
	Children []*Block
	// Ink is the amount of ink the miner associated with pubkeyminer has
	Ink uint32
}

// Blockchain represents the blockchain, contains an array of Blocks
type Blockchain struct {
	blocks []*Block
}

// Represents a miner. Adapted from server.go
type Miner struct {
	Address         net.Addr
	Key             ecdsa.PublicKey
	RecentHeartbeat int64
	MinerConn       *rpc.Client
}

// Map of all miners currently connected
type ConnectedMiners struct {
	sync.RWMutex
	miners map[string]*Miner
}

// Basic information on this miner
type MinerInfo struct {
	Address net.Addr
	Key     ecdsa.PublicKey
}

////////////////////////////////////////////////////////////////////////////////
// ERROR HANDLING
////////////////////////////////////////////////////////////////////////////////

func handleErrorFatal(msg string, e error) {
	if e != nil {
		errLog.Fatalf("%s, err = %s\n", msg, e.Error())
	}
}

type ArtNodeInfo struct {
	Transactions []*Transaction
	PubKeyMiner  ecdsa.PublicKey
	Nonce        string
	Ink          uint32
}

////////////////////////////////////////////////////////////////////////////////
// BLOCK FUNCTIONS
////////////////////////////////////////////////////////////////////////////////

// // Create a new block
// func NewBlock(depth uint32, transactions string, prevBlockHash string) *Block {
//     block := &Block{
//         Depth: depth,
//         Parent:
//         Children: []*Block,
//         PubKeyMiner:
//         Ink:
//         Transactions: []byte(transactions),
//         PrevBlockHash: prevBlockHash,
//         Hash: []byte{},
//     }
//     block.SetHash()
//     return block
// }

// // NewGenesisBlock creates and returns genesis Block
// func NewGenesisBlock() *Block {
//     block := &Block{
//         Hash: config.GenesisBlockHash,
//         Children: []*Block,
//         Ink: 0,
//         Depth: 0,
//         PrevBlockHash: ""
//     }
//     return block
// }

func ValidateBlock() bool {
	return false
}

func ValidateOperation() bool {
	return false
}

////////////////////////////////////////////////////////////////////////////////
// BLOCKCHAIN FUNCTIONS
////////////////////////////////////////////////////////////////////////////////

// AddBlock saves provided data as a block in the blockchain
// func (bc *Blockchain) AddBlock(data string) {
//     // ValidateBlock
//     prevBlock := bc.blocks[len(bc.blocks)-1]
//     newBlock := NewBlock(prevBlock,  data, prevBlock.Hash)
//     bc.blocks = append(bc.blocks, newBlock)
// }

// NewBlockchain creates a new Blockchain with genesis Block
// func NewBlockchain() *Blockchain {
//     return &Blockchain{[]*Block{NewGenesisBlock()}}
// }

////////////////////////////////////////////////////////////////////////////////
// MINER - SERVER
////////////////////////////////////////////////////////////////////////////////
/*
 * Establish a connection to server and attempt to GetNodes
 */

func ConnectServer(serverAddr string) {
	// Tentative method of retrieving local addr
	// https://stackoverflow.com/questions/23558425/how-do-i-get-the-local-ip-address-in-go
	var localAddr string
	localHostName, _ := os.Hostname()
	listOfAddr, _ := net.LookupIP(localHostName)
	for _, addr := range listOfAddr {
		if ok := addr.To4(); ok != nil {
			localAddr = ok.String()
		}
	}

	localAddr = fmt.Sprintf("%s%s", localAddr, ":0")

	ln, _ := net.Listen("tcp", localAddr)
	LocalAddr = ln.Addr()

	// TODO:
	// Generating public and private key pairing for now
	// Eventually need to use file parameters
	r, err := os.Open("/dev/urandom")
	key, err := ecdsa.GenerateKey(elliptic.P384(), r)
	PubKey = key.PublicKey
	PrivKey = key
	Ink = 10
	defer r.Close()

	Server, err = rpc.Dial("tcp", serverAddr)
	if err != nil {
		handleErrorFatal("", blockartlib.DisconnectedError(serverAddr))
		return
	}

	outLog.Println("Successfully connected")

	// Register miner on server
	var settings MinerNetSettings
	minerInfo := MinerInfo{LocalAddr, PubKey}
	err = Server.Call("RServer.Register", minerInfo, &settings)
	if err != nil {
		outLog.Println(err)
		return
	}

	// start sending heartbeats
	go sendHeartBeats()

	// start mining noop blocks
	go startMining(minerInfo, &settings)

	// Get nodes from server and attempt to connect to them
	GetNodes()

	// TODO:
	// Listen for incoming miner connections
	Inkminer := new(InkMiner)
	miner := rpc.NewServer()
	miner.Register(Inkminer)

	for {
		conn, _ := ln.Accept()
		go miner.ServeConn(conn)
	}
}

/*
 * This function sends heartbeat signals to server to ensure connectivity
 */
func sendHeartBeats() (err error) {
	var ignore bool
	for {
		err = Server.Call("RServer.HeartBeat", PubKey, &ignore)
		if err != nil {
			outLog.Println("Error sending heartbeats.")
			return err
		}
		time.Sleep(time.Millisecond * 5)

	}
}

/* Retrieves a list of new miner addresses from the server
 * Attemps to connect to the new miners it retrieves
 */
func GetNodes() (err error) {
	// Array of miner addresses to be returned by the server
	var addrSet []net.Addr

	outLog.Println("Checking for new miners")
	err = Server.Call("RServer.GetNodes", PubKey, &addrSet)
	if err != nil {
		outLog.Println("Error getting nodes from server.")
		return err
	}

	newMiners := 0

	for _, addr := range addrSet {
		if _, ok := connectedMiners.miners[addr.String()]; !ok && addr != LocalAddr {
			outLog.Println("Connecting to miner...")
			// Attempt to establish connections to retrieved miners
			err = ConnectMiner(addr)
			if err != nil {
				outLog.Println("Could not connect to miner")
			} else {
				newMiners += 1
			}
		} else {
			continue
		}
	}

	outLog.Printf("Connected to %d new ink miners\n", newMiners)

	return nil
}

////////////////////////////////////////////////////////////////////////////////
// MINER - MINER
////////////////////////////////////////////////////////////////////////////////

// Establish RPC connection to other miners
func ConnectMiner(addr net.Addr) (err error) {
	minerAddr := addr.String()
	minerConn, err := rpc.Dial("tcp", minerAddr)
	if err != nil {
		outLog.Printf("Could not reach other miner at %s", minerAddr)
		return err
	}

	args := &MinerInfo{Address: LocalAddr, Key: PubKey}
	reply := MinerInfo{}
	err = minerConn.Call("InkMiner.RegisterMiner", args, &reply)
	if err != nil {
		outLog.Println("Could not intiate intial RPC call to miner")
		return err
	}

	outLog.Println("Connected to miner")

	minerPubKey := reply.Key

	// Register miner to miner map
	connectedMiners.Lock()
	connectedMiners.miners[minerAddr] = &Miner{
		Address:         addr,
		Key:             minerPubKey,
		RecentHeartbeat: time.Now().UnixNano(),
		MinerConn:       minerConn}
	connectedMiners.Unlock()

	outLog.Println("Registered fellow miner")

	// Start sending heartbeat to miner
	go sendMinerHeartbeat(minerConn)
	outLog.Println("Sending heartbeat to fellow miner")

	go monitor(minerAddr, 2*time.Second)
	outLog.Println("Monitoring heartbeat of fellow miner")

	return nil
}

// Register a miner trying to connect as a connected miner
func (m InkMiner) RegisterMiner(args *MinerInfo, reply *MinerInfo) (err error) {
	minerAddr := args.Address
	minerPubKey := args.Key

	outLog.Printf("Miner with address %s trying to connect\n", minerAddr.String())
	*reply = MinerInfo{Address: LocalAddr, Key: PubKey}

	outLog.Println("Attempting to establish return connnection...")

	returnConn, err := rpc.Dial("tcp", minerAddr.String())
	if err != nil {
		outLog.Printf("Could not initiate return connection to connecting miner %s", minerAddr.String())
		return err
	}

	// Resgister to miner to miner map
	connectedMiners.Lock()
	connectedMiners.miners[minerAddr.String()] = &Miner{
		Address:         minerAddr,
		Key:             minerPubKey,
		RecentHeartbeat: time.Now().UnixNano(),
		MinerConn:       returnConn}
	connectedMiners.Unlock()

	outLog.Println("Return connection established. Miner has been connected")

	// Send heartbeat back to miner
	go sendMinerHeartbeat(returnConn)
	outLog.Println("Sending return heartbeat to connecting miner")

	go monitor(minerAddr.String(), 2*time.Second)
	outLog.Println("Monitoring heartbeat of connecting miner")

	return nil
}

// Sends heartbeat signals to other miners
func sendMinerHeartbeat(minerConn *rpc.Client) (err error) {
	var ignore bool
	for {
		minerInfo := &MinerInfo{Address: LocalAddr, Key: PubKey}
		err = minerConn.Call("InkMiner.MinerHeartBeat", minerInfo, &ignore)
		if err != nil {
			outLog.Println("Error sending miner heartbeats.", err)
			return err
		}
		time.Sleep(time.Millisecond * 5)
	}
}

// Updates heartbeats for miners. Adapted from server.go
func (m InkMiner) MinerHeartBeat(minerInfo *MinerInfo, _ignored *bool) (err error) {
	connectedMiners.Lock()
	defer connectedMiners.Unlock()
	minerAddr := minerInfo.Address.String()
	if _, ok := connectedMiners.miners[minerAddr]; !ok {
		return err
	}

	connectedMiners.miners[minerAddr].RecentHeartbeat = time.Now().UnixNano()

	return nil
}

// Deletes dead miners. Adapted from server.go
func monitor(minerAddr string, heartBeatInterval time.Duration) {
	for {
		connectedMiners.Lock()
		if time.Now().UnixNano()-connectedMiners.miners[minerAddr].RecentHeartbeat > int64(heartBeatInterval) {
			outLog.Printf("%s timed out\n", connectedMiners.miners[minerAddr].Address.String())
			delete(connectedMiners.miners, minerAddr)
			connectedMiners.Unlock()
			return
		}
		connectedMiners.Unlock()
		time.Sleep(heartBeatInterval)
	}
}

////////////////////////////////////////////////////////////////////////////////
// MINER CALLS
////////////////////////////////////////////////////////////////////////////////
<<<<<<< HEAD

// Return string version of public key
func pubKeyToString(pubKey ecdsa.PublicKey) string {
	pubKeyBytes, _ := x509.MarshalPKIXPublicKey(pubKey)
	encodedBytes := hex.EncodeToString(pubKeyBytes)
	return encodedBytes
}

// Mine op block, or validate block by creating block
// hash is a hash of [prev-hash, op, op-signature, pub-key, nonce]
func startMining(minerInfo *MinerInfo, settings *MinerNetSettings) {
	// vars needed to create noop block
	var depth, ink uint32
	var prevBlockHash, nonce, hash string
	var parent *Block

	// Channels
	opChannel = make(chan int, 3)
	OpComplete = make(chan int, 3)
	recvBlockChannel = make(chan int, 3)
	validationComplete = make(chan int, 3)

	for {
	findLongestBranch:
		select {
		case <-opChannel:
			<-opComplete
			goto findLongestBranch
		case <-recvBlockChannel:
			<-validationComplete
			goto findLongestBranch
		default:
			//TODO: Get leaf in longest chain
			//TODO: Set the variables above
			log.Println("DO SOME WORK")
		}
	Rest:
		select {
		case <-opChannel:
			<-opComplete
			goto findLongestBranch
		case <-recvBlockChannel:
			<-validationComplete
			goto findLongestBranch
		default:
			// Get the value of new hash block and nonce
			pkeyString = pubKeyToString(minerInfo.Key)
			contents := fmt.Sprintf("%s%s", prevHash, pkeyString)
			nonce, hash = getNonce(contents, settings.PoWDifficultyNoOpBlock)
		}
		select {
		case <-opChannel:
			<-opComplete
			goto findLongestBranch
		case <-recvBlockChannel:
			<-validationComplete
			goto findLongestBranch
		default:
			// TODO: Create the actual block and disseminate to workers
			// TODO: Add amount of noop ink to miner
		}
	}
}

// Return nonce and hash with required 0s
func getNonce(hash string, difficulty int64) (string, string) {
=======
// Return nonce and hash made with nonce that has required 0s
func getNonce(blockHash string, difficulty int64) (string, string) {
>>>>>>> 96b4df62
	wantedString := strings.Repeat("0", int(difficulty))
	var h string

	for {
		randNum := rand.Intn(23)
		secret := make([]byte, randNum)
		for i := 0; i < randNum; i++ {
			secret[i] = letters[rand.Intn(len(letters))]
		}

		h = computeNonceSecretHash(blockHash, string(secret))

		if strings.HasSuffix(h, wantedString) {
			return string(secret), h
		}
	}
}

// Helper: Returns MD5 hash of given hash + secret
func computeNonceSecretHash(nonce string, secret string) string {
	h := md5.New()
	h.Write([]byte(nonce + secret))
	str := hex.EncodeToString(h.Sum(nil))
	return str
}

////////////////////////////////////////////////////////////////////////////////
// MINER - ARTIST NODE
////////////////////////////////////////////////////////////////////////////////
// Check that key of incoming art node matches key of miner.
func (m InkMiner) RegisterArtNode(Key ecdsa.PublicKey, settings *CanvasSettings) (err error) {
	// Commented out for now because test app generates its own key
	// if PubKey != Key {
	// 	return errors.New("Mismatch between Public Keys")
	// }
	*settings = Settings.CanvasSettings
	return nil
}

func (m InkMiner) GetInk(args shared.Reply, reply *shared.Reply) (err error) {
	*reply = shared.Reply{InkRemaining: Ink}
	return nil
}

// TODO ADD TO BLOCKCHAIN
func (m InkMiner) AddShape(args *shared.AddShapeInfo, reply *shared.AddShapeResponse) (err error) {

	Ink = Ink - args.InkRequired
	*reply = shared.AddShapeResponse{InkRemaining: Ink}

	return nil
}

////////////////////////////////////////////////////////////////////////////////
// MAIN, LOCAL
////////////////////////////////////////////////////////////////////////////////

func main() {
	gob.Register(&net.TCPAddr{})
	gob.Register(&elliptic.CurveParams{})

	// check for correct arguments
	args := os.Args
	if len(args) != 4 {
		fmt.Println("Usage: go run ink-miner.go [server ip:port] [pubKey] [privKey]")
		return
	}
	serverAddr := args[1]

	ConnectServer(serverAddr)
}<|MERGE_RESOLUTION|>--- conflicted
+++ resolved
@@ -504,7 +504,6 @@
 ////////////////////////////////////////////////////////////////////////////////
 // MINER CALLS
 ////////////////////////////////////////////////////////////////////////////////
-<<<<<<< HEAD
 
 // Return string version of public key
 func pubKeyToString(pubKey ecdsa.PublicKey) string {
@@ -569,12 +568,8 @@
 	}
 }
 
-// Return nonce and hash with required 0s
-func getNonce(hash string, difficulty int64) (string, string) {
-=======
 // Return nonce and hash made with nonce that has required 0s
 func getNonce(blockHash string, difficulty int64) (string, string) {
->>>>>>> 96b4df62
 	wantedString := strings.Repeat("0", int(difficulty))
 	var h string
 
