--- conflicted
+++ resolved
@@ -615,20 +615,12 @@
 			<-validationComplete
 			goto findLongestBranch
 		default:
-<<<<<<< HEAD
-			//TODO: Get leaf in longest chain
-			//TODO: Set the variables above
-		}
-
-=======
-			//Get leaf
+			//Get leaf and info above
 			lastBlock := BlockchainRef.LastBlock
 			depth = lastBlock.Depth
 			ink = lastBlock.Ink
 			prevBlockHash = lastBlock.Hash
 		}
-		// Rest:
->>>>>>> 00a7cde4
 		select {
 		case <-opChannel:
 			<-opComplete
