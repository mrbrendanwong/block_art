/*
 * This program implements an ink-miner in the BlockArt project.
 * Usage:
 *		go run ink-miner.go [server ip:port] [pubKey] [privKey]
 */

package main

import (
	"os"
	"fmt"
	"net/rpc"
	"net"
	"crypto/ecdsa"
	"encoding/gob"
	"crypto/elliptic"
	"time"
	"sync"
	"strings"

	"./blockartlib"
	"log"
)

////////////////////////////////////////////////////////////////////////////////
// TYPES, VARIABLES, CONSTANTS
////////////////////////////////////////////////////////////////////////////////

// For interfacing with other miners
type InkMiner int

var(
	// Identity related variables
	Server 			*rpc.Client				/* Connection to Server */
	PubKey			ecdsa.PublicKey			/* Public and private key pair for validation */
	PrivKey			*ecdsa.PrivateKey
	LocalAddr 		net.Addr

<<<<<<< HEAD
	// Error Logging
	errLog          *log.Logger = log.New(os.Stderr, "[miner] ", log.Lshortfile|log.LUTC|log.Lmicroseconds)
=======
	// Error logging
	errLog          *log.Logger = log.New(os.Stderr, "[serv] ", log.Lshortfile|log.LUTC|log.Lmicroseconds)
	outLog          *log.Logger = log.New(os.Stderr, "[miner] ", log.Lshortfile|log.LUTC|log.Lmicroseconds)
>>>>>>> 14e32ec0

	// Connected mineres
	connectedMiners ConnectedMiners = ConnectedMiners{miners: make(map[string]*Miner)}
)

////////////////////////////////////////////////////////////////////////////////
// STRUCTURES
////////////////////////////////////////////////////////////////////////////////

// Settings for a canvas in BlockArt.
type CanvasSettings struct {
	// Canvas dimensions
	CanvasXMax uint32 `json:"canvas-x-max"`
	CanvasYMax uint32 `json:"canvas-y-max"`
}

type MinerSettings struct {
	// Hash of the very first (empty) block in the chain.
	GenesisBlockHash string `json:"genesis-block-hash"`

	// The minimum number of ink miners that an ink miner should be
	// connected to.
	MinNumMinerConnections uint8 `json:"min-num-miner-connections"`

	// Mining ink reward per op and no-op blocks (>= 1)
	InkPerOpBlock   uint32 `json:"ink-per-op-block"`
	InkPerNoOpBlock uint32 `json:"ink-per-no-op-block"`

	// Number of milliseconds between heartbeat messages to the server.
	HeartBeat uint32 `json:"heartbeat"`

	// Proof of work difficulty: number of zeroes in prefix (>=0)
	PoWDifficultyOpBlock   uint8 `json:"pow-difficulty-op-block"`
	PoWDifficultyNoOpBlock uint8 `json:"pow-difficulty-no-op-block"`
}

// Settings for an instance of the BlockArt project/network.
type MinerNetSettings struct {
	// Hash of the very first (empty) block in the chain.
	GenesisBlockHash string `json:"genesis-block-hash"`

	// The minimum number of ink miners that an ink miner should be
	// connected to.
	MinNumMinerConnections uint8 `json:"min-num-miner-connections"`

	// Mining ink reward per op and no-op blocks (>= 1)
	InkPerOpBlock   uint32 `json:"ink-per-op-block"`
	InkPerNoOpBlock uint32 `json:"ink-per-no-op-block"`

	// Number of milliseconds between heartbeat messages to the server.
	HeartBeat uint32 `json:"heartbeat"`

	// Proof of work difficulty: number of zeroes in prefix (>=0)
	PoWDifficultyOpBlock   uint8 `json:"pow-difficulty-op-block"`
	PoWDifficultyNoOpBlock uint8 `json:"pow-difficulty-no-op-block"`

	// Canvas settings
	CanvasSettings CanvasSettings `json:"canvas-settings"`
}

// Represents a miner. Adapted from server.go
type Miner struct {
	Address 			net.Addr
	Key 				ecdsa.PublicKey
	RecentHeartbeat 	int64
	MinerConn 			*rpc.Client
}

// Map of all miners currently connected
type ConnectedMiners struct {
	sync.RWMutex
	miners map[string]*Miner
}

// Basic information on this miner
type MinerInfo struct {
	Address net.Addr
	Key     ecdsa.PublicKey
}

////////////////////////////////////////////////////////////////////////////////
// ERROR HANDLING
////////////////////////////////////////////////////////////////////////////////

func handleErrorFatal(msg string, e error) {
	if e != nil {
		errLog.Fatalf("%s, err = %s\n", msg, e.Error())
	}
}

////////////////////////////////////////////////////////////////////////////////
// MINER - SERVER
////////////////////////////////////////////////////////////////////////////////
/*
 * Establish a connection to server and attempt to GetNodes
 */

func ConnectServer(serverAddr string) {
	// Tentative method of retrieving local addr
	listOfAddrs, _ := net.InterfaceAddrs()
	splitAddr := strings.Split(listOfAddrs[1].String(), "/")
	localAddr := fmt.Sprintf("%s%s", splitAddr[0], ":0")

	ln, _ := net.Listen("tcp", localAddr)
	LocalAddr = ln.Addr()

	// TODO:
	// Generating public and private key pairing for now
	// Eventually need to use file parameters
	r, err := os.Open("/dev/urandom")
	key, err := ecdsa.GenerateKey(elliptic.P384(), r)
	PubKey = key.PublicKey
	PrivKey = key
	defer r.Close()

	Server, err = rpc.Dial("tcp", serverAddr)
	if err != nil {
		handleErrorFatal("", blockartlib.DisconnectedError(serverAddr))
		return
	}

	outLog.Println("Successfully connected")

	// Register miner on server
	var settings MinerNetSettings
	err = Server.Call("RServer.Register", MinerInfo{LocalAddr, PubKey}, &settings)
	if err != nil{
		outLog.Println(err)
		return
	}

	// start sending heartbeats
	go sendHeartBeats()

	// Get nodes from server and attempt to connect to them
	GetNodes()

	// TODO:
	// Listen for incoming miner connections
	Inkminer := new(InkMiner)
	miner := rpc.NewServer()
	miner.Register(Inkminer)

	for{
		conn, _ := ln.Accept()
		go miner.ServeConn(conn)
	}
}

/*
 * This function sends heartbeat signals to server to ensure connectivity
 */
func sendHeartBeats() (err error){
	var ignore bool
	for{
		err = Server.Call("RServer.HeartBeat", PubKey, &ignore)
		if err != nil {
			outLog.Println("Error sending heartbeats.")
			return err
		}
		time.Sleep(time.Millisecond * 5)

	}
	return nil
}


/* Retrieves a list of new miner addresses from the server
 * Attemps to connect to the new miners it retrieves
 */
func GetNodes() (err error) {
	// Array of miner addresses to be returned by the server
	var addrSet []net.Addr

	outLog.Println("Checking for new miners")
	err = Server.Call("RServer.GetNodes", PubKey, &addrSet)
	if err != nil {
		outLog.Println("Error getting nodes from server.")
		return err
	}

	newMiners := 0

	for _, addr := range addrSet {
		if _, ok := connectedMiners.miners[addr.String()]; !ok && addr != LocalAddr {
			outLog.Println("Connecting to miner...")
			// Attempt to establish connections to retrieved miners
			err = ConnectMiner(addr)
			if err != nil {
				outLog.Println("Could not connect to miner")
			} else {
				newMiners += 1
			}
		} else {
			continue
		}
	}

	outLog.Printf("Connected to %d new ink miners\n", newMiners)

	return nil
}

////////////////////////////////////////////////////////////////////////////////
// MINER - MINER
////////////////////////////////////////////////////////////////////////////////

// Establish RPC connection to other miners
func ConnectMiner(addr net.Addr) (err error) {
	minerAddr := addr.String()
	minerConn, err := rpc.Dial("tcp", minerAddr)
	if err != nil {
		outLog.Printf("Could not reach other miner at %s", minerAddr)
		return err
	}

	args := &MinerInfo{Address: LocalAddr, Key: PubKey}
	reply := MinerInfo{}
	err = minerConn.Call("InkMiner.RegisterMiner", args, &reply)
	if err != nil {
		outLog.Println("Could not intiate intial RPC call to miner")
		return err
	}

	outLog.Println("Connected to miner")

	minerPubKey := reply.Key

	// Register miner to miner map
	connectedMiners.Lock()
	connectedMiners.miners[minerAddr] = &Miner{
		Address: addr,
		Key: minerPubKey,
		RecentHeartbeat: time.Now().UnixNano(),
		MinerConn: minerConn}
	connectedMiners.Unlock()

	outLog.Println("Registered fellow miner")

	// Start sending heartbeat to miner
	go sendMinerHeartbeat(minerConn)
	outLog.Println("Sending heartbeat to fellow miner")

	go monitor(minerAddr, 2*time.Second)
	outLog.Println("Monitoring heartbeat of fellow miner")

	return nil
}

// Register a miner trying to connect as a connected miner
func (m InkMiner) RegisterMiner(args *MinerInfo, reply *MinerInfo) (err error) {
	minerAddr := args.Address
	minerPubKey := args.Key

	outLog.Printf("Miner with address %s trying to connect\n", minerAddr.String())
	*reply = MinerInfo{Address: LocalAddr, Key: PubKey}
	
	outLog.Println("Attempting to establish return connnection...")

	returnConn, err := rpc.Dial("tcp", minerAddr.String())
	if err != nil {
		outLog.Printf("Could not initiate return connection to connecting miner %s", minerAddr.String())
		return err
	}

	// Resgister to miner to miner map
	connectedMiners.Lock()
	connectedMiners.miners[minerAddr.String()] = &Miner{
		Address: minerAddr,
		Key: minerPubKey,
		RecentHeartbeat: time.Now().UnixNano(),
		MinerConn: returnConn}
	connectedMiners.Unlock()

	outLog.Println("Return connection established. Miner has been connected")

	// Send heartbeat back to miner
	go sendMinerHeartbeat(returnConn)
	outLog.Println("Sending return heartbeat to connecting miner")

	go monitor(minerAddr.String(), 2*time.Second)
	outLog.Println("Monitoring heartbeat of connecting miner")

	return nil
}

// Sends heartbeat signals to other miners
func sendMinerHeartbeat(minerConn *rpc.Client) (err error) {
	var ignore bool
	for {
		minerInfo := &MinerInfo{Address: LocalAddr, Key: PubKey}
		err = minerConn.Call("InkMiner.MinerHeartBeat", minerInfo, &ignore)
		if err != nil {
			outLog.Println("Error sending miner heartbeats.", err)
			return err
		}
		time.Sleep(time.Millisecond * 5)
	}
	return nil
}

// Updates heartbeats for miners. Adapted from server.go
func (m InkMiner) MinerHeartBeat(minerInfo *MinerInfo, _ignored *bool) (err error) {
	connectedMiners.Lock()
	defer connectedMiners.Unlock()
	minerAddr := minerInfo.Address.String()
	if _, ok := connectedMiners.miners[minerAddr]; !ok {
		return err
	}

	connectedMiners.miners[minerAddr].RecentHeartbeat = time.Now().UnixNano()

	return nil
}

// Deletes dead miners. Adapted from server.go
func monitor(minerAddr string, heartBeatInterval time.Duration) {
	for {
		connectedMiners.Lock()
		if time.Now().UnixNano()-connectedMiners.miners[minerAddr].RecentHeartbeat > int64(heartBeatInterval) {
			outLog.Printf("%s timed out\n", connectedMiners.miners[minerAddr].Address.String())
			delete(connectedMiners.miners, minerAddr)
			connectedMiners.Unlock()
			return
		}
		connectedMiners.Unlock()
		time.Sleep(heartBeatInterval)
	}
}

////////////////////////////////////////////////////////////////////////////////
// MINER - ARTIST
////////////////////////////////////////////////////////////////////////////////

////////////////////////////////////////////////////////////////////////////////
// MAIN, LOCAL
////////////////////////////////////////////////////////////////////////////////

func main(){
	gob.Register(&net.TCPAddr{})
	gob.Register(&elliptic.CurveParams{})

	// check for correct arguments
	args := os.Args
	if len(args) != 4 {
		fmt.Println("Usage: go run ink-miner.go [server ip:port] [pubKey] [privKey]")
		return
	}
	serverAddr := args[1]

	ConnectServer(serverAddr)
}<|MERGE_RESOLUTION|>--- conflicted
+++ resolved
@@ -7,19 +7,20 @@
 package main
 
 import (
+	"crypto/ecdsa"
+	"crypto/elliptic"
+	"encoding/gob"
+	"fmt"
+	"net"
+	"net/rpc"
 	"os"
-	"fmt"
-	"net/rpc"
-	"net"
-	"crypto/ecdsa"
-	"encoding/gob"
-	"crypto/elliptic"
+	"strings"
+	"sync"
 	"time"
-	"sync"
-	"strings"
+
+	"log"
 
 	"./blockartlib"
-	"log"
 )
 
 ////////////////////////////////////////////////////////////////////////////////
@@ -29,21 +30,16 @@
 // For interfacing with other miners
 type InkMiner int
 
-var(
+var (
 	// Identity related variables
-	Server 			*rpc.Client				/* Connection to Server */
-	PubKey			ecdsa.PublicKey			/* Public and private key pair for validation */
-	PrivKey			*ecdsa.PrivateKey
-	LocalAddr 		net.Addr
-
-<<<<<<< HEAD
-	// Error Logging
-	errLog          *log.Logger = log.New(os.Stderr, "[miner] ", log.Lshortfile|log.LUTC|log.Lmicroseconds)
-=======
+	Server    *rpc.Client     /* Connection to Server */
+	PubKey    ecdsa.PublicKey /* Public and private key pair for validation */
+	PrivKey   *ecdsa.PrivateKey
+	LocalAddr net.Addr
+
 	// Error logging
-	errLog          *log.Logger = log.New(os.Stderr, "[serv] ", log.Lshortfile|log.LUTC|log.Lmicroseconds)
-	outLog          *log.Logger = log.New(os.Stderr, "[miner] ", log.Lshortfile|log.LUTC|log.Lmicroseconds)
->>>>>>> 14e32ec0
+	errLog *log.Logger = log.New(os.Stderr, "[serv] ", log.Lshortfile|log.LUTC|log.Lmicroseconds)
+	outLog *log.Logger = log.New(os.Stderr, "[miner] ", log.Lshortfile|log.LUTC|log.Lmicroseconds)
 
 	// Connected mineres
 	connectedMiners ConnectedMiners = ConnectedMiners{miners: make(map[string]*Miner)}
@@ -106,10 +102,10 @@
 
 // Represents a miner. Adapted from server.go
 type Miner struct {
-	Address 			net.Addr
-	Key 				ecdsa.PublicKey
-	RecentHeartbeat 	int64
-	MinerConn 			*rpc.Client
+	Address         net.Addr
+	Key             ecdsa.PublicKey
+	RecentHeartbeat int64
+	MinerConn       *rpc.Client
 }
 
 // Map of all miners currently connected
@@ -170,7 +166,7 @@
 	// Register miner on server
 	var settings MinerNetSettings
 	err = Server.Call("RServer.Register", MinerInfo{LocalAddr, PubKey}, &settings)
-	if err != nil{
+	if err != nil {
 		outLog.Println(err)
 		return
 	}
@@ -187,7 +183,7 @@
 	miner := rpc.NewServer()
 	miner.Register(Inkminer)
 
-	for{
+	for {
 		conn, _ := ln.Accept()
 		go miner.ServeConn(conn)
 	}
@@ -196,9 +192,9 @@
 /*
  * This function sends heartbeat signals to server to ensure connectivity
  */
-func sendHeartBeats() (err error){
+func sendHeartBeats() (err error) {
 	var ignore bool
-	for{
+	for {
 		err = Server.Call("RServer.HeartBeat", PubKey, &ignore)
 		if err != nil {
 			outLog.Println("Error sending heartbeats.")
@@ -209,7 +205,6 @@
 	}
 	return nil
 }
-
 
 /* Retrieves a list of new miner addresses from the server
  * Attemps to connect to the new miners it retrieves
@@ -275,10 +270,10 @@
 	// Register miner to miner map
 	connectedMiners.Lock()
 	connectedMiners.miners[minerAddr] = &Miner{
-		Address: addr,
-		Key: minerPubKey,
+		Address:         addr,
+		Key:             minerPubKey,
 		RecentHeartbeat: time.Now().UnixNano(),
-		MinerConn: minerConn}
+		MinerConn:       minerConn}
 	connectedMiners.Unlock()
 
 	outLog.Println("Registered fellow miner")
@@ -300,7 +295,7 @@
 
 	outLog.Printf("Miner with address %s trying to connect\n", minerAddr.String())
 	*reply = MinerInfo{Address: LocalAddr, Key: PubKey}
-	
+
 	outLog.Println("Attempting to establish return connnection...")
 
 	returnConn, err := rpc.Dial("tcp", minerAddr.String())
@@ -312,10 +307,10 @@
 	// Resgister to miner to miner map
 	connectedMiners.Lock()
 	connectedMiners.miners[minerAddr.String()] = &Miner{
-		Address: minerAddr,
-		Key: minerPubKey,
+		Address:         minerAddr,
+		Key:             minerPubKey,
 		RecentHeartbeat: time.Now().UnixNano(),
-		MinerConn: returnConn}
+		MinerConn:       returnConn}
 	connectedMiners.Unlock()
 
 	outLog.Println("Return connection established. Miner has been connected")
@@ -382,7 +377,7 @@
 // MAIN, LOCAL
 ////////////////////////////////////////////////////////////////////////////////
 
-func main(){
+func main() {
 	gob.Register(&net.TCPAddr{})
 	gob.Register(&elliptic.CurveParams{})
 
