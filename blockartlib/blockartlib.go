/*

This package specifies the application's interface to the the BlockArt
library (blockartlib) to be used in project 1 of UBC CS 416 2017W2.

*/

package blockartlib

import "crypto/ecdsa"
import "../shared"
import (
	"fmt"
	"net/rpc"
	"os"
<<<<<<< HEAD
	"strconv"
	"math"
	"regexp"
	"strings"
	"time"
=======
	"sync"
>>>>>>> 96b4df62
)

const (
	// Path shape.
	PATH shared.ShapeType = iota

	// Circle shape (extra credit).
	// CIRCLE
)

<<<<<<< HEAD
const SVGSTRING_MAXLEN = 128
const BA_FILE = "blockArt.html"

=======
var (
	Miner     *rpc.Client
	minerAddr string
)
>>>>>>> 96b4df62

// Settings for a canvas in BlockArt.
type CanvasSettings struct {
	// Canvas dimensions
	CanvasXMax uint32
	CanvasYMax uint32
}

// Settings for an instance of the BlockArt project/network.
type MinerNetSettings struct {
	// Hash of the very first (empty) block in the chain.
	GenesisBlockHash string

	// The minimum number of ink miners that an ink miner should be
	// connected to. If the ink miner dips below this number, then
	// they have to retrieve more nodes from the server using
	// GetNodes().
	MinNumMinerConnections uint8

	// Mining ink reward per op and no-op blocks (>= 1)
	InkPerOpBlock   uint32
	InkPerNoOpBlock uint32

	// Number of milliseconds between heartbeat messages to the server.
	HeartBeat uint32

	// Proof of work difficulty: number of zeroes in prefix (>=0)
	PoWDifficultyOpBlock   uint8
	PoWDifficultyNoOpBlock uint8

	// Canvas settings
	CanvasSettings CanvasSettings
}

////////////////////////////////////////////////////////////////////////////////////////////
// <ERROR DEFINITIONS>

// These type definitions allow the application to explicitly check
// for the kind of error that occurred. Each API call below lists the
// errors that it is allowed to raise.
//
// Also see:
// https://blog.golang.org/error-handling-and-go
// https://blog.golang.org/errors-are-values

// Contains address IP:port that art node cannot connect to.
type DisconnectedError string

func (e DisconnectedError) Error() string {
	return fmt.Sprintf("BlockArt: cannot connect to [%s]", string(e))
}

// Contains amount of ink remaining.
type InsufficientInkError uint32

func (e InsufficientInkError) Error() string {
	return fmt.Sprintf("BlockArt: Not enough ink to addShape [%d]", uint32(e))
}

// Contains the offending svg string.
type InvalidShapeSvgStringError string

func (e InvalidShapeSvgStringError) Error() string {
	return fmt.Sprintf("BlockArt: Bad shape svg string [%s]", string(e))
}

// Contains the offending svg string.
type ShapeSvgStringTooLongError string

func (e ShapeSvgStringTooLongError) Error() string {
	return fmt.Sprintf("BlockArt: Shape svg string too long [%s]", string(e))
}

// Contains the bad shape hash string.
type InvalidShapeHashError string

func (e InvalidShapeHashError) Error() string {
	return fmt.Sprintf("BlockArt: Invalid shape hash [%s]", string(e))
}

// Contains the bad shape hash string.
type ShapeOwnerError string

func (e ShapeOwnerError) Error() string {
	return fmt.Sprintf("BlockArt: Shape owned by someone else [%s]", string(e))
}

// Empty
type OutOfBoundsError struct{}

func (e OutOfBoundsError) Error() string {
	return fmt.Sprintf("BlockArt: Shape is outside the bounds of the canvas")
}

// Contains the hash of the shape that this shape overlaps with.
type ShapeOverlapError string

func (e ShapeOverlapError) Error() string {
	return fmt.Sprintf("BlockArt: Shape overlaps with a previously added shape [%s]", string(e))
}

// Contains the invalid block hash.
type InvalidBlockHashError string

func (e InvalidBlockHashError) Error() string {
	return fmt.Sprintf("BlockArt: Invalid block hash [%s]", string(e))
}

// </ERROR DEFINITIONS>
////////////////////////////////////////////////////////////////////////////////////////////

// Represents a canvas in the system.
type Canvas interface {
	// Adds a new shape to the canvas.
	// Can return the following errors:
	// - DisconnectedError
	// - InsufficientInkError
	// - InvalidShapeSvgStringError
	// - ShapeSvgStringTooLongError
	// - ShapeOverlapError
	// - OutOfBoundsError
	AddShape(validateNum uint8, shapeType shared.ShapeType, shapeSvgString string, fill string, stroke string) (shapeHash string, blockHash string, inkRemaining uint32, err error)

	// Returns the encoding of the shape as an svg string.
	// Can return the following errors:
	// - DisconnectedError
	// - InvalidShapeHashError
	GetSvgString(shapeHash string) (svgString string, err error)

	// Returns the amount of ink currently available.
	// Can return the following errors:
	// - DisconnectedError
	GetInk() (inkRemaining uint32, err error)

	// Removes a shape from the canvas.
	// Can return the following errors:
	// - DisconnectedError
	// - ShapeOwnerError
	DeleteShape(validateNum uint8, shapeHash string) (inkRemaining uint32, err error)

	// Retrieves hashes contained by a specific block.
	// Can return the following errors:
	// - DisconnectedError
	// - InvalidBlockHashError
	GetShapes(blockHash string) (shapeHashes []string, err error)

	// Returns the block hash of the genesis block.
	// Can return the following errors:
	// - DisconnectedError
	GetGenesisBlock() (blockHash string, err error)

	// Retrieves the children blocks of the block identified by blockHash.
	// Can return the following errors:
	// - DisconnectedError
	// - InvalidBlockHashError
	GetChildren(blockHash string) (blockHashes []string, err error)

	// Closes the canvas/connection to the BlockArt network.
	// - DisconnectedError
	CloseCanvas() (inkRemaining uint32, err error)
}

<<<<<<< HEAD
type ArtNode struct{
	minerAddr 	string
	Miner       *rpc.Client
	connected 	bool
=======
type ArtNode struct {
	minerAddr string
	Miner     *rpc.Client
>>>>>>> 96b4df62
}

type CanvasInstance struct {
	sync.RWMutex
<<<<<<< HEAD
	canvas 		[][]bool
	file 		*os.File
}

type Coordinates struct {
	x int
	y int
}

var(
	initiated 		bool
	BACanvas		*CanvasInstance
	Settings		CanvasSettings
)

func (a ArtNode) AddShape(validateNum uint8, shapeType ShapeType, shapeSvgString string, fill string, stroke string) (shapeHash string, blockHash string, inkRemaining uint32, err error) {
	// INK REQUIRED :
	// transparent fill, non-transparent stroke			length
	// non-transparent fill, transparent stroke  		area
	// non-transparent fill, non-transparent stroke		length + area

	// Return DisconnectedError if art node no longer connected to canvas
	if !a.connected {
		return "", "", 0, DisconnectedError("")
	}

	// Return StringTooLongError if string longer than 128 bytes
	if len(shapeSvgString) > SVGSTRING_MAXLEN {
		return "", "", 0, ShapeSvgStringTooLongError("")
	}

	// Get vertices of shape, return OutOfBounds if vertex out of bounds
	vertices, err := getVertices(shapeSvgString)
	if err != nil{
		return "", "", 0, err
	}

	// Check that shape does not overlap any existing shape
	isValid := isValidShape(vertices, fill != "transparent", stroke != "transparent")
	if !isValid{
		return "", "", 0, InvalidShapeSvgStringError("")
	}

	ink := getAmountInk(vertices, fill != "transparent", stroke != "transparent")
	if err != nil {
		return "", "", 0, err
	}
	fmt.Println("Ink needed: ", ink)

	// Ask miner if has enough ink
	//enoughInk :=
	enoughInk := true
	if !enoughInk{
		return "", "", 0, InsufficientInkError(0);
	}

	// Draw to board
	drawShape(shapeSvgString, fill, stroke)
	return "", "", 0, nil
=======
	canvas [][]bool
	file   *os.File
}

var (
	initiated bool
	BACanvas  *CanvasInstance
)

// TODO Calculate ink required for shape
func getInkRequired(shape shared.Shape) uint32 {
	return 5
}

func (a ArtNode) AddShape(validateNum uint8, shapeType shared.ShapeType, shapeSvgString string, fill string, stroke string) (shapeHash string, blockHash string, inkRemaining uint32, err error) {
	shape := &shared.Shape{
		ShapeType:      shapeType,
		ShapeSvgString: shapeSvgString,
		Fill:           fill,
		Stroke:         stroke,
	}
	InkRequired := getInkRequired(*shape)
	InkRemaining, err := a.GetInk()
	if err != nil {
		return "", "", 0, err
	}
	if InkRequired > InkRemaining {
		return "", "", 0, InsufficientInkError(InkRequired)
	}

	addShapeInfo := &shared.AddShapeInfo{
		ValidateNum: validateNum,
		InkRequired: InkRequired,
		Shape:       *shape,
	}
	addShapeResponse := shared.AddShapeResponse{}

	Miner.Call("InkMiner.AddShape", addShapeInfo, &addShapeResponse)

	if addShapeResponse.Err != nil {
		return "", "", 0, addShapeResponse.Err
	}

	fmt.Printf("InkRemaining after drawing shape:%d\n", addShapeResponse.InkRemaining)

	return "", "", addShapeResponse.InkRemaining, nil
>>>>>>> 96b4df62
}

func (a ArtNode) GetSvgString(shapeHash string) (svgString string, err error) {
	return "", nil
}

func (a ArtNode) GetInk() (inkRemaining uint32, err error) {

	reply := shared.Reply{}
	error := Miner.Call("InkMiner.GetInk", reply, &reply)
	if error != nil {
		return 0, DisconnectedError("Could not get ink")
	}
	fmt.Printf("Ink from ink-miner:%d\n", reply.InkRemaining)

	return reply.InkRemaining, nil
}

func (a ArtNode) DeleteShape(validateNum uint8, shapeHash string) (inkRemaining uint32, err error) {
	return 0, nil
}

func (a ArtNode) GetShapes(blockHash string) (shapeHashes []string, err error) {
	return nil, nil
}

func (a ArtNode) GetGenesisBlock() (blockHash string, err error) {
	return "", nil
}

func (a ArtNode) GetChildren(blockHash string) (blockHashes []string, err error) {
	return nil, nil
}

<<<<<<< HEAD
func (a ArtNode) CloseCanvas() (inkRemaining uint32, err error){
	if !a.connected {
		return 0, DisconnectedError("")
	}
=======
func (a ArtNode) CloseCanvas() (inkRemaining uint32, err error) {
	fmt.Println("Closing canvas..")
>>>>>>> 96b4df62
	// TODO:
	// Get inkRemaining from miner

	// TODO:
	// only close if last connected miner
	BACanvas.file.Close()

	// Close connection to miner
	a.Miner.Close()
	a.connected = false						// Mark as no longer connected

	return 0, nil // Return no ink remaining for now
}

// This function returns the list of vertices contained in the SVG string
func getVertices(shapeSVGString string) (vertices []Coordinates, err error){
	// https://www.w3.org/TR/SVG2/paths.html
	// ex. M 0 0 L 0 5

	points := []Coordinates{}
	r, err := regexp.Compile(`[MmHhVvLlZz][ \-0-9]*`)
	if err != nil {
		fmt.Println(err)
		return nil, err
	}
	res := r.FindAllString(shapeSVGString, -1)

	var x_start, y_start, x_current, y_current float64
	for i := range res {
		var tmp int64
		args := strings.Fields(res[i])
		if args[0] == "M" {
			// Move to location given
			tmp, _ = strconv.ParseInt(args[1], 0, 8)
			x_start = float64(tmp)
			x_current = x_start
			tmp, _ = strconv.ParseInt(args[2], 0, 8)
			y_start = float64(tmp)
			y_current = y_start

		} else if args[0] == "L" {
			// Draw line from start pos to given pos
			tmp, _ = strconv.ParseInt(args[1], 0, 8)
			x_current = math.Abs(float64(tmp))
			tmp, _ = strconv.ParseInt(args[2], 0, 8)
			y_current = math.Abs(float64(tmp))


		} else if args[0] == "l" {
			// Draw line from current pos to given pos
			tmp, _ = strconv.ParseInt(args[1], 0, 8)
			x_current = math.Abs(float64(tmp) + x_current)
			tmp, _ = strconv.ParseInt(args[2], 0, 8)
			y_current = math.Abs(float64(tmp) + y_current)

		} else if args[0] == "H" {
			// Draw horizontal line from start pos to given pos
			tmp, _ := strconv.ParseInt(args[1], 0, 8)

			x_current = math.Abs(float64(tmp))

		} else if args[0] == "h" {
			// Draw horizontal line from current pos to given pos
			tmp, _ = strconv.ParseInt(args[1], 0, 8)
			x_current = math.Abs(float64(tmp) + x_current)


		} else if args[0] == "V" {
			// Draw vertical line from start pos to given pos
			tmp, _ = strconv.ParseInt(args[1], 0, 8)

			y_current = math.Abs(float64(tmp))

		} else if args[0] == "v"{
			// Draw vertical line from current pos to given pos
			tmp, _ = strconv.ParseInt(args[1], 0, 8)
			y_current = math.Abs(float64(tmp) + y_current)

		} else if args[0] == "Z" || args[0] == "z" {
			// Return to start pos
			x_current = x_start
			y_current = y_start
		}

		// Check that vertices are not out of bounds
		if x_current < 0 || x_current > float64(Settings.CanvasXMax){
			return nil, OutOfBoundsError{}
		}
		if y_current < 0 || y_current > float64(Settings.CanvasYMax){
			return nil, OutOfBoundsError{}
		}
		points = append(points, Coordinates{int(x_current), int(y_current)})
	}
	return points, nil
}

// This function returns the amount of ink necessary to draw given shape
func getAmountInk(points []Coordinates, fill bool, stroke bool)(inkNeeded float64) {
	var ink float64 = 0
	j:= 0
	if stroke {
		// Find parameter
		for j < len(points) - 1 {
			x_dist := math.Abs(float64(points[j + 1].x - points[j].x))
			y_dist := math.Abs(float64(points[j+1].y - points[j].y))
			ink = ink + math.Sqrt(math.Pow(x_dist, 2) + math.Pow(y_dist, 2))
			j++
		}
	}

	if fill {
		// Find Area
		// https://www.mathopenref.com/coordpolygonarea.html
		for j < len(points) - 1{
			ink = ink + float64(points[j].x * points[j+1].y - points[j].y * points[j+1].x)
			j++
		}
		ink = ink / 2
	}


	return ink
}

// This function checks that the given shape does not overlap any existing shapes
func isValidShape(points []Coordinates, fill bool, stroke bool)(valid bool){
	// TODO:
	// NO SUCH THING AS AN OVERLAP FOR NOW
	return true
}

// This function draws the given shape to HTML file
func drawShape(shapeSvgString string, fill string, stroke string){
	f := BACanvas.file
	ptr, err := f.Seek(-int64(len("</svg>")),2)
	if err != nil{
		fmt.Println("ERROR",err)
	}
	f.WriteAt([]byte("<path d=\"" + shapeSvgString + "\" fill=\"" + fill + "\" stroke=\"" + stroke + "\"/>\n</svg>"), ptr)
}
// The constructor for a new Canvas object instance. Takes the miner's
// IP:port address string and a public-private key pair (ecdsa private
// key type contains the public key). Returns a Canvas instance that
// can be used for all future interactions with blockartlib.
//
// The returned Canvas instance is a singleton: an application is
// expected to interact with just one Canvas instance at a time.
//
// Can return the following errors:
// - DisconnectedError
func OpenCanvas(minerAddr string, privKey ecdsa.PrivateKey) (canvas Canvas, setting CanvasSettings, err error) {
	// Connect art node to miner
	miner, err := rpc.Dial("tcp", minerAddr)
	if err != nil {
		return nil, CanvasSettings{}, DisconnectedError("Could not open Canvas")
	}

	// Create art node
<<<<<<< HEAD
	canvas = &ArtNode{minerAddr, miner, true}

=======
	canvas = &ArtNode{minerAddr, miner}
	Miner = miner
>>>>>>> 96b4df62
	// Register art node on miner
	// Get CanvasSettings from miner
	var settings CanvasSettings
	err = Miner.Call("InkMiner.RegisterArtNode", privKey.PublicKey, &settings)
	if err != nil {
		// Public Key does not match
		return nil, CanvasSettings{}, err
	}
<<<<<<< HEAD
	Settings = settings

=======
>>>>>>> 96b4df62
	// create canvas if not yet created
	if !initiated {
		createCanvas(int(settings.CanvasXMax), int(settings.CanvasYMax))
	}
	// For now return DisconnectedError
	return canvas, settings, nil
}

<<<<<<< HEAD
func createCanvas(x int, y int){
=======
func createCanvas(x int, y int) {
	fmt.Println("Creating canvas...")
>>>>>>> 96b4df62
	grid := make([][]bool, y)
	for i := 0; i < y; i++ {
		grid[i] = make([]bool, x)
	}

<<<<<<< HEAD
	file, err := os.OpenFile(BA_FILE + "_" + time.Now().String(), os.O_CREATE | os.O_WRONLY, 0664)
	file.Write([]byte("<svg height=\"" + strconv.Itoa(x) + "\" width=\"" + strconv.Itoa(y) + "\">\n</svg>"))
	//defer file.Close()
	if err != nil{
=======
	file, err := os.Create("/tmp/blockArt.html")
	if err != nil {
>>>>>>> 96b4df62
		fmt.Println("Error: could not create HTML file.")
	}

	BACanvas = &CanvasInstance{canvas: grid, file: file}
}<|MERGE_RESOLUTION|>--- conflicted
+++ resolved
@@ -12,16 +12,13 @@
 import (
 	"fmt"
 	"net/rpc"
+	"sync"
 	"os"
-<<<<<<< HEAD
 	"strconv"
 	"math"
 	"regexp"
 	"strings"
 	"time"
-=======
-	"sync"
->>>>>>> 96b4df62
 )
 
 const (
@@ -32,16 +29,14 @@
 	// CIRCLE
 )
 
-<<<<<<< HEAD
-const SVGSTRING_MAXLEN = 128
-const BA_FILE = "blockArt.html"
-
-=======
 var (
 	Miner     *rpc.Client
 	minerAddr string
 )
->>>>>>> 96b4df62
+
+const SVGSTRING_MAXLEN = 128
+const BA_FILE = "blockArt.html"
+
 
 // Settings for a canvas in BlockArt.
 type CanvasSettings struct {
@@ -204,21 +199,14 @@
 	CloseCanvas() (inkRemaining uint32, err error)
 }
 
-<<<<<<< HEAD
 type ArtNode struct{
 	minerAddr 	string
 	Miner       *rpc.Client
 	connected 	bool
-=======
-type ArtNode struct {
-	minerAddr string
-	Miner     *rpc.Client
->>>>>>> 96b4df62
-}
-
-type CanvasInstance struct {
+}
+
+type CanvasInstance struct{
 	sync.RWMutex
-<<<<<<< HEAD
 	canvas 		[][]bool
 	file 		*os.File
 }
@@ -228,19 +216,18 @@
 	y int
 }
 
-var(
-	initiated 		bool
-	BACanvas		*CanvasInstance
-	Settings		CanvasSettings
+var (
+	initiated bool
+	BACanvas  *CanvasInstance
+	Settings  CanvasSettings
 )
 
-func (a ArtNode) AddShape(validateNum uint8, shapeType ShapeType, shapeSvgString string, fill string, stroke string) (shapeHash string, blockHash string, inkRemaining uint32, err error) {
-	// INK REQUIRED :
-	// transparent fill, non-transparent stroke			length
-	// non-transparent fill, transparent stroke  		area
-	// non-transparent fill, non-transparent stroke		length + area
-
-	// Return DisconnectedError if art node no longer connected to canvas
+// TODO Calculate ink required for shape
+func getInkRequired(shape shared.Shape) uint32 {
+	return 5
+}
+
+func (a ArtNode) AddShape(validateNum uint8, shapeType shared.ShapeType, shapeSvgString string, fill string, stroke string) (shapeHash string, blockHash string, inkRemaining uint32, err error) {
 	if !a.connected {
 		return "", "", 0, DisconnectedError("")
 	}
@@ -262,38 +249,6 @@
 		return "", "", 0, InvalidShapeSvgStringError("")
 	}
 
-	ink := getAmountInk(vertices, fill != "transparent", stroke != "transparent")
-	if err != nil {
-		return "", "", 0, err
-	}
-	fmt.Println("Ink needed: ", ink)
-
-	// Ask miner if has enough ink
-	//enoughInk :=
-	enoughInk := true
-	if !enoughInk{
-		return "", "", 0, InsufficientInkError(0);
-	}
-
-	// Draw to board
-	drawShape(shapeSvgString, fill, stroke)
-	return "", "", 0, nil
-=======
-	canvas [][]bool
-	file   *os.File
-}
-
-var (
-	initiated bool
-	BACanvas  *CanvasInstance
-)
-
-// TODO Calculate ink required for shape
-func getInkRequired(shape shared.Shape) uint32 {
-	return 5
-}
-
-func (a ArtNode) AddShape(validateNum uint8, shapeType shared.ShapeType, shapeSvgString string, fill string, stroke string) (shapeHash string, blockHash string, inkRemaining uint32, err error) {
 	shape := &shared.Shape{
 		ShapeType:      shapeType,
 		ShapeSvgString: shapeSvgString,
@@ -323,9 +278,9 @@
 	}
 
 	fmt.Printf("InkRemaining after drawing shape:%d\n", addShapeResponse.InkRemaining)
+	//	drawShape(shapeSvgString, fill, stroke)
 
 	return "", "", addShapeResponse.InkRemaining, nil
->>>>>>> 96b4df62
 }
 
 func (a ArtNode) GetSvgString(shapeHash string) (svgString string, err error) {
@@ -360,15 +315,10 @@
 	return nil, nil
 }
 
-<<<<<<< HEAD
 func (a ArtNode) CloseCanvas() (inkRemaining uint32, err error){
 	if !a.connected {
 		return 0, DisconnectedError("")
 	}
-=======
-func (a ArtNode) CloseCanvas() (inkRemaining uint32, err error) {
-	fmt.Println("Closing canvas..")
->>>>>>> 96b4df62
 	// TODO:
 	// Get inkRemaining from miner
 
@@ -527,13 +477,8 @@
 	}
 
 	// Create art node
-<<<<<<< HEAD
 	canvas = &ArtNode{minerAddr, miner, true}
 
-=======
-	canvas = &ArtNode{minerAddr, miner}
-	Miner = miner
->>>>>>> 96b4df62
 	// Register art node on miner
 	// Get CanvasSettings from miner
 	var settings CanvasSettings
@@ -542,11 +487,8 @@
 		// Public Key does not match
 		return nil, CanvasSettings{}, err
 	}
-<<<<<<< HEAD
 	Settings = settings
 
-=======
->>>>>>> 96b4df62
 	// create canvas if not yet created
 	if !initiated {
 		createCanvas(int(settings.CanvasXMax), int(settings.CanvasYMax))
@@ -555,26 +497,16 @@
 	return canvas, settings, nil
 }
 
-<<<<<<< HEAD
 func createCanvas(x int, y int){
-=======
-func createCanvas(x int, y int) {
-	fmt.Println("Creating canvas...")
->>>>>>> 96b4df62
 	grid := make([][]bool, y)
 	for i := 0; i < y; i++ {
 		grid[i] = make([]bool, x)
 	}
 
-<<<<<<< HEAD
 	file, err := os.OpenFile(BA_FILE + "_" + time.Now().String(), os.O_CREATE | os.O_WRONLY, 0664)
 	file.Write([]byte("<svg height=\"" + strconv.Itoa(x) + "\" width=\"" + strconv.Itoa(y) + "\">\n</svg>"))
 	//defer file.Close()
 	if err != nil{
-=======
-	file, err := os.Create("/tmp/blockArt.html")
-	if err != nil {
->>>>>>> 96b4df62
 		fmt.Println("Error: could not create HTML file.")
 	}
 
